--- conflicted
+++ resolved
@@ -6,14 +6,11 @@
 import Web3 = require('web3')
 import * as BigNumber from 'bignumber.js'
 import Payment from './Payment'
-<<<<<<< HEAD
-=======
 import { sender } from './configuration'
 import { PaymentRequired } from './transport'
 
 import { ChannelContractDefault } from './channel_contract_default'
 import { ChannelContractToken } from './channel_contract_token'
->>>>>>> 88ca9100
 
 const log = Log.create('channel')
 Log.setProductionMode()
