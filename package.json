--- conflicted
+++ resolved
@@ -45,11 +45,8 @@
     "eslint-plugin-standard": "^2.0.1",
     "express": "^4.14.0",
     "mocha": "^3.2.0",
-<<<<<<< HEAD
     "mocha-lcov-reporter": "^1.3.0",
-=======
     "nock": "^9.0.9",
->>>>>>> 447195c3
     "tmp": "0.0.31"
   }
 }